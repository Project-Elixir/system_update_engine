--- conflicted
+++ resolved
@@ -960,7 +960,6 @@
   }
 }
 
-<<<<<<< HEAD
 string GetFilePath(int fd) {
   base::FilePath proc("/proc/self/fd/" + std::to_string(fd));
   base::FilePath file_name;
@@ -977,10 +976,10 @@
   char str[16];
   CHECK_EQ(strftime(str, sizeof(str), "%Y%m%d-%H%M%S", &tm), 15u);
   return str;
-=======
+}
+
 string GetExclusionName(const string& str_to_convert) {
   return base::NumberToString(base::StringPieceHash()(str_to_convert));
->>>>>>> 694eeb0d
 }
 
 }  // namespace utils
