--- conflicted
+++ resolved
@@ -214,14 +214,8 @@
       writer.Write(serialized_manifest.data(), serialized_manifest.size()));
 
   // Write metadata signature blob.
-<<<<<<< HEAD
-  if (major_version_ == kBrilloMajorPayloadVersion &&
-      !private_key_path.empty()) {
+  if (!private_key_path.empty()) {
     brillo::Blob metadata_hash;
-=======
-  if (!private_key_path.empty()) {
-    brillo::Blob metadata_hash, metadata_signature;
->>>>>>> 694eeb0d
     TEST_AND_RETURN_FALSE(HashCalculator::RawHashOfFile(
         payload_file, metadata_size, &metadata_hash));
     string metadata_signature;
