//
// Copyright (C) 2011 The Android Open Source Project
//
// Licensed under the Apache License, Version 2.0 (the "License");
// you may not use this file except in compliance with the License.
// You may obtain a copy of the License at
//
//      http://www.apache.org/licenses/LICENSE-2.0
//
// Unless required by applicable law or agreed to in writing, software
// distributed under the License is distributed on an "AS IS" BASIS,
// WITHOUT WARRANTIES OR CONDITIONS OF ANY KIND, either express or implied.
// See the License for the specific language governing permissions and
// limitations under the License.
//

#include "update_engine/omaha_response_handler_action.h"

#include <memory>
#include <string>
#include <utility>

#include <base/files/file_util.h>
#include <base/files/scoped_temp_dir.h>
#include <brillo/message_loops/fake_message_loop.h>
#include <gtest/gtest.h>

#include "update_engine/common/constants.h"
#include "update_engine/common/platform_constants.h"
#include "update_engine/common/test_utils.h"
#include "update_engine/common/utils.h"
#include "update_engine/fake_system_state.h"
#include "update_engine/mock_payload_state.h"
#include "update_engine/payload_consumer/payload_constants.h"
#include "update_engine/update_manager/mock_policy.h"

using chromeos_update_engine::test_utils::System;
using chromeos_update_engine::test_utils::WriteFileString;
using chromeos_update_manager::EvalStatus;
using chromeos_update_manager::FakeUpdateManager;
using chromeos_update_manager::MockPolicy;
using std::string;
using testing::_;
using testing::DoAll;
using testing::Return;
using testing::SetArgPointee;

namespace chromeos_update_engine {

class OmahaResponseHandlerActionProcessorDelegate
    : public ActionProcessorDelegate {
 public:
  OmahaResponseHandlerActionProcessorDelegate()
      : code_(ErrorCode::kError), code_set_(false) {}
  void ActionCompleted(ActionProcessor* processor,
                       AbstractAction* action,
                       ErrorCode code) {
    if (action->Type() == OmahaResponseHandlerAction::StaticType()) {
      auto response_handler_action =
          static_cast<OmahaResponseHandlerAction*>(action);
      code_ = code;
      code_set_ = true;
      response_handler_action_install_plan_.reset(
          new InstallPlan(response_handler_action->install_plan_));
    } else if (action->Type() ==
               ObjectCollectorAction<InstallPlan>::StaticType()) {
      auto collector_action =
          static_cast<ObjectCollectorAction<InstallPlan>*>(action);
      collector_action_install_plan_.reset(
          new InstallPlan(collector_action->object()));
    }
  }
  ErrorCode code_;
  bool code_set_;
  std::unique_ptr<InstallPlan> collector_action_install_plan_;
  std::unique_ptr<InstallPlan> response_handler_action_install_plan_;
};

class OmahaResponseHandlerActionTest : public ::testing::Test {
 protected:
  void SetUp() override {
    FakeBootControl* fake_boot_control = fake_system_state_.fake_boot_control();
    fake_boot_control->SetPartitionDevice(
        kPartitionNameKernel, 0, "/dev/sdz2");
    fake_boot_control->SetPartitionDevice(
        kPartitionNameRoot, 0, "/dev/sdz3");
    fake_boot_control->SetPartitionDevice(
        kPartitionNameKernel, 1, "/dev/sdz4");
    fake_boot_control->SetPartitionDevice(
        kPartitionNameRoot, 1, "/dev/sdz5");
  }

  // Return true iff the OmahaResponseHandlerAction succeeded.
  // If out is non-null, it's set w/ the response from the action.
  bool DoTest(const OmahaResponse& in,
              const string& deadline_file,
              InstallPlan* out);

  // Delegate passed to the ActionProcessor.
  OmahaResponseHandlerActionProcessorDelegate delegate_;

  // Captures the action's result code, for tests that need to directly verify
  // it in non-success cases.
  ErrorCode action_result_code_;

  FakeSystemState fake_system_state_;
  // "Hash+"
  const brillo::Blob expected_hash_ = {0x48, 0x61, 0x73, 0x68, 0x2b};
};

namespace {
const char* const kLongName =
    "very_long_name_and_no_slashes-very_long_name_and_no_slashes"
    "very_long_name_and_no_slashes-very_long_name_and_no_slashes"
    "very_long_name_and_no_slashes-very_long_name_and_no_slashes"
    "very_long_name_and_no_slashes-very_long_name_and_no_slashes"
    "very_long_name_and_no_slashes-very_long_name_and_no_slashes"
    "very_long_name_and_no_slashes-very_long_name_and_no_slashes"
    "very_long_name_and_no_slashes-very_long_name_and_no_slashes"
    "-the_update_a.b.c.d_DELTA_.tgz";
const char* const kBadVersion = "don't update me";
const char* const kPayloadHashHex = "486173682b";
}  // namespace

bool OmahaResponseHandlerActionTest::DoTest(const OmahaResponse& in,
                                            const string& test_deadline_file,
                                            InstallPlan* out) {
  brillo::FakeMessageLoop loop(nullptr);
  loop.SetAsCurrent();
  ActionProcessor processor;
  processor.set_delegate(&delegate_);

  auto feeder_action = std::make_unique<ObjectFeederAction<OmahaResponse>>();
  feeder_action->set_obj(in);
  if (in.update_exists && in.version != kBadVersion) {
    string expected_hash;
    for (const auto& package : in.packages)
      expected_hash += package.hash + ":";
    EXPECT_CALL(*(fake_system_state_.mock_prefs()),
                SetString(kPrefsUpdateCheckResponseHash, expected_hash))
        .WillOnce(Return(true));

    int slot = 1 - fake_system_state_.fake_boot_control()->GetCurrentSlot();
    string key = kPrefsChannelOnSlotPrefix + std::to_string(slot);
    EXPECT_CALL(*(fake_system_state_.mock_prefs()), SetString(key, testing::_))
        .WillOnce(Return(true));
  }

  string current_url = in.packages.size() ? in.packages[0].payload_urls[0] : "";
  EXPECT_CALL(*(fake_system_state_.mock_payload_state()), GetCurrentUrl())
      .WillRepeatedly(Return(current_url));

  auto response_handler_action =
      std::make_unique<OmahaResponseHandlerAction>(&fake_system_state_);
  if (!test_deadline_file.empty())
    response_handler_action->deadline_file_ = test_deadline_file;

  auto collector_action =
      std::make_unique<ObjectCollectorAction<InstallPlan>>();

  BondActions(feeder_action.get(), response_handler_action.get());
  BondActions(response_handler_action.get(), collector_action.get());
  processor.EnqueueAction(std::move(feeder_action));
  processor.EnqueueAction(std::move(response_handler_action));
  processor.EnqueueAction(std::move(collector_action));
  processor.StartProcessing();
  EXPECT_TRUE(!processor.IsRunning())
      << "Update test to handle non-async actions";

  if (out && delegate_.collector_action_install_plan_)
    *out = *delegate_.collector_action_install_plan_;

  EXPECT_TRUE(delegate_.code_set_);
  action_result_code_ = delegate_.code_;
  return delegate_.code_ == ErrorCode::kSuccess;
}

TEST_F(OmahaResponseHandlerActionTest, SimpleTest) {
  test_utils::ScopedTempFile test_deadline_file(
      "omaha_response_handler_action_unittest-XXXXXX");
  {
    OmahaResponse in;
    in.update_exists = true;
    in.version = "a.b.c.d";
    in.packages.push_back(
        {.payload_urls = {"http://foo/the_update_a.b.c.d.tgz"},
         .size = 12,
         .hash = kPayloadHashHex});
    in.more_info_url = "http://more/info";
    in.prompt = false;
    in.deadline = "20101020";
    InstallPlan install_plan;
    EXPECT_TRUE(DoTest(in, test_deadline_file.path(), &install_plan));
    EXPECT_EQ(in.packages[0].payload_urls[0], install_plan.download_url);
    EXPECT_EQ(expected_hash_, install_plan.payloads[0].hash);
    EXPECT_EQ(1U, install_plan.target_slot);
    string deadline;
    EXPECT_TRUE(utils::ReadFile(test_deadline_file.path(), &deadline));
    EXPECT_EQ("20101020", deadline);
    struct stat deadline_stat;
    EXPECT_EQ(0, stat(test_deadline_file.path().c_str(), &deadline_stat));
    EXPECT_EQ(
        static_cast<mode_t>(S_IFREG | S_IRUSR | S_IWUSR | S_IRGRP | S_IROTH),
        deadline_stat.st_mode);
    EXPECT_EQ(in.version, install_plan.version);
  }
  {
    OmahaResponse in;
    in.update_exists = true;
    in.version = "a.b.c.d";
    in.packages.push_back(
        {.payload_urls = {"http://foo/the_update_a.b.c.d.tgz"},
         .size = 12,
         .hash = kPayloadHashHex});
    in.more_info_url = "http://more/info";
    in.prompt = true;
    InstallPlan install_plan;
    // Set the other slot as current.
    fake_system_state_.fake_boot_control()->SetCurrentSlot(1);
    EXPECT_TRUE(DoTest(in, test_deadline_file.path(), &install_plan));
    EXPECT_EQ(in.packages[0].payload_urls[0], install_plan.download_url);
    EXPECT_EQ(expected_hash_, install_plan.payloads[0].hash);
    EXPECT_EQ(0U, install_plan.target_slot);
    string deadline;
    EXPECT_TRUE(utils::ReadFile(test_deadline_file.path(), &deadline) &&
                deadline.empty());
    EXPECT_EQ(in.version, install_plan.version);
  }
  {
    OmahaResponse in;
    in.update_exists = true;
    in.version = "a.b.c.d";
    in.packages.push_back(
        {.payload_urls = {kLongName}, .size = 12, .hash = kPayloadHashHex});
    in.more_info_url = "http://more/info";
    in.prompt = true;
    in.deadline = "some-deadline";
    InstallPlan install_plan;
    fake_system_state_.fake_boot_control()->SetCurrentSlot(0);
<<<<<<< HEAD
    EXPECT_TRUE(DoTest(in, test_deadline_file.path(), &install_plan));
=======
    // Because rollback happened, the deadline shouldn't be written into the
    // file.
    EXPECT_CALL(*(fake_system_state_.mock_payload_state()),
                GetRollbackHappened())
        .WillOnce(Return(true));
    EXPECT_TRUE(DoTest(in, test_deadline_file, &install_plan));
    EXPECT_EQ(in.packages[0].payload_urls[0], install_plan.download_url);
    EXPECT_EQ(expected_hash_, install_plan.payloads[0].hash);
    EXPECT_EQ(1U, install_plan.target_slot);
    string deadline;
    EXPECT_TRUE(utils::ReadFile(test_deadline_file, &deadline));
    EXPECT_TRUE(deadline.empty());
    EXPECT_EQ(in.version, install_plan.version);
  }
  {
    OmahaResponse in;
    in.update_exists = true;
    in.version = "a.b.c.d";
    in.packages.push_back(
        {.payload_urls = {kLongName}, .size = 12, .hash = kPayloadHashHex});
    in.more_info_url = "http://more/info";
    in.prompt = true;
    in.deadline = "some-deadline";
    InstallPlan install_plan;
    fake_system_state_.fake_boot_control()->SetCurrentSlot(0);
    EXPECT_CALL(*(fake_system_state_.mock_payload_state()),
                GetRollbackHappened())
        .WillOnce(Return(false));
    EXPECT_TRUE(DoTest(in, test_deadline_file, &install_plan));
>>>>>>> 20262ad1
    EXPECT_EQ(in.packages[0].payload_urls[0], install_plan.download_url);
    EXPECT_EQ(expected_hash_, install_plan.payloads[0].hash);
    EXPECT_EQ(1U, install_plan.target_slot);
    string deadline;
    EXPECT_TRUE(utils::ReadFile(test_deadline_file.path(), &deadline));
    EXPECT_EQ("some-deadline", deadline);
    EXPECT_EQ(in.version, install_plan.version);
  }
}

TEST_F(OmahaResponseHandlerActionTest, NoUpdatesTest) {
  OmahaResponse in;
  in.update_exists = false;
  InstallPlan install_plan;
  EXPECT_FALSE(DoTest(in, "", &install_plan));
  EXPECT_TRUE(install_plan.partitions.empty());
}

TEST_F(OmahaResponseHandlerActionTest, MultiPackageTest) {
  OmahaResponse in;
  in.update_exists = true;
  in.version = "a.b.c.d";
  in.packages.push_back({.payload_urls = {"http://package/1"},
                         .size = 1,
                         .hash = kPayloadHashHex});
  in.packages.push_back({.payload_urls = {"http://package/2"},
                         .size = 2,
                         .hash = kPayloadHashHex});
  in.more_info_url = "http://more/info";
  InstallPlan install_plan;
  EXPECT_TRUE(DoTest(in, "", &install_plan));
  EXPECT_EQ(in.packages[0].payload_urls[0], install_plan.download_url);
  EXPECT_EQ(2u, install_plan.payloads.size());
  EXPECT_EQ(in.packages[0].size, install_plan.payloads[0].size);
  EXPECT_EQ(in.packages[1].size, install_plan.payloads[1].size);
  EXPECT_EQ(expected_hash_, install_plan.payloads[0].hash);
  EXPECT_EQ(expected_hash_, install_plan.payloads[1].hash);
  EXPECT_EQ(in.version, install_plan.version);
}

TEST_F(OmahaResponseHandlerActionTest, HashChecksForHttpTest) {
  OmahaResponse in;
  in.update_exists = true;
  in.version = "a.b.c.d";
  in.packages.push_back(
      {.payload_urls = {"http://test.should/need/hash.checks.signed"},
       .size = 12,
       .hash = kPayloadHashHex});
  in.more_info_url = "http://more/info";
  // Hash checks are always skipped for non-official update URLs.
  EXPECT_CALL(*(fake_system_state_.mock_request_params()),
              IsUpdateUrlOfficial())
      .WillRepeatedly(Return(true));
  InstallPlan install_plan;
  EXPECT_TRUE(DoTest(in, "", &install_plan));
  EXPECT_EQ(in.packages[0].payload_urls[0], install_plan.download_url);
  EXPECT_EQ(expected_hash_, install_plan.payloads[0].hash);
  EXPECT_TRUE(install_plan.hash_checks_mandatory);
  EXPECT_EQ(in.version, install_plan.version);
}

TEST_F(OmahaResponseHandlerActionTest, HashChecksForUnofficialUpdateUrl) {
  OmahaResponse in;
  in.update_exists = true;
  in.version = "a.b.c.d";
  in.packages.push_back(
      {.payload_urls = {"http://url.normally/needs/hash.checks.signed"},
       .size = 12,
       .hash = kPayloadHashHex});
  in.more_info_url = "http://more/info";
  EXPECT_CALL(*(fake_system_state_.mock_request_params()),
              IsUpdateUrlOfficial())
      .WillRepeatedly(Return(false));
  InstallPlan install_plan;
  EXPECT_TRUE(DoTest(in, "", &install_plan));
  EXPECT_EQ(in.packages[0].payload_urls[0], install_plan.download_url);
  EXPECT_EQ(expected_hash_, install_plan.payloads[0].hash);
  EXPECT_FALSE(install_plan.hash_checks_mandatory);
  EXPECT_EQ(in.version, install_plan.version);
}

TEST_F(OmahaResponseHandlerActionTest,
       HashChecksForOfficialUrlUnofficialBuildTest) {
  // Official URLs for unofficial builds (dev/test images) don't require hash.
  OmahaResponse in;
  in.update_exists = true;
  in.version = "a.b.c.d";
  in.packages.push_back(
      {.payload_urls = {"http://url.normally/needs/hash.checks.signed"},
       .size = 12,
       .hash = kPayloadHashHex});
  in.more_info_url = "http://more/info";
  EXPECT_CALL(*(fake_system_state_.mock_request_params()),
              IsUpdateUrlOfficial())
      .WillRepeatedly(Return(true));
  fake_system_state_.fake_hardware()->SetIsOfficialBuild(false);
  InstallPlan install_plan;
  EXPECT_TRUE(DoTest(in, "", &install_plan));
  EXPECT_EQ(in.packages[0].payload_urls[0], install_plan.download_url);
  EXPECT_EQ(expected_hash_, install_plan.payloads[0].hash);
  EXPECT_FALSE(install_plan.hash_checks_mandatory);
  EXPECT_EQ(in.version, install_plan.version);
}

TEST_F(OmahaResponseHandlerActionTest, HashChecksForHttpsTest) {
  OmahaResponse in;
  in.update_exists = true;
  in.version = "a.b.c.d";
  in.packages.push_back(
      {.payload_urls = {"https://test.should/need/hash.checks.signed"},
       .size = 12,
       .hash = kPayloadHashHex});
  in.more_info_url = "http://more/info";
  EXPECT_CALL(*(fake_system_state_.mock_request_params()),
              IsUpdateUrlOfficial())
      .WillRepeatedly(Return(true));
  InstallPlan install_plan;
  EXPECT_TRUE(DoTest(in, "", &install_plan));
  EXPECT_EQ(in.packages[0].payload_urls[0], install_plan.download_url);
  EXPECT_EQ(expected_hash_, install_plan.payloads[0].hash);
  EXPECT_FALSE(install_plan.hash_checks_mandatory);
  EXPECT_EQ(in.version, install_plan.version);
}

TEST_F(OmahaResponseHandlerActionTest, HashChecksForBothHttpAndHttpsTest) {
  OmahaResponse in;
  in.update_exists = true;
  in.version = "a.b.c.d";
  in.packages.push_back(
      {.payload_urls = {"http://test.should.still/need/hash.checks",
                        "https://test.should.still/need/hash.checks"},
       .size = 12,
       .hash = kPayloadHashHex});
  in.more_info_url = "http://more/info";
  EXPECT_CALL(*(fake_system_state_.mock_request_params()),
              IsUpdateUrlOfficial())
      .WillRepeatedly(Return(true));
  InstallPlan install_plan;
  EXPECT_TRUE(DoTest(in, "", &install_plan));
  EXPECT_EQ(in.packages[0].payload_urls[0], install_plan.download_url);
  EXPECT_EQ(expected_hash_, install_plan.payloads[0].hash);
  EXPECT_TRUE(install_plan.hash_checks_mandatory);
  EXPECT_EQ(in.version, install_plan.version);
}

TEST_F(OmahaResponseHandlerActionTest, ChangeToMoreStableChannelTest) {
  OmahaResponse in;
  in.update_exists = true;
  in.version = "a.b.c.d";
  in.packages.push_back({.payload_urls = {"https://MoreStableChannelTest"},
                         .size = 1,
                         .hash = kPayloadHashHex});
  in.more_info_url = "http://more/info";

  // Create a uniquely named test directory.
  base::ScopedTempDir tempdir;
  ASSERT_TRUE(tempdir.CreateUniqueTempDir());

  OmahaRequestParams params(&fake_system_state_);
  fake_system_state_.fake_hardware()->SetIsOfficialBuild(false);
  params.set_root(tempdir.GetPath().value());
  params.set_current_channel("canary-channel");
  // The ImageProperties in Android uses prefs to store MutableImageProperties.
#ifdef __ANDROID__
  EXPECT_CALL(*fake_system_state_.mock_prefs(), SetBoolean(_, true))
      .WillOnce(Return(true));
#endif  // __ANDROID__
  EXPECT_TRUE(params.SetTargetChannel("stable-channel", true, nullptr));
  params.UpdateDownloadChannel();
  EXPECT_TRUE(params.ShouldPowerwash());

  fake_system_state_.set_request_params(&params);
  InstallPlan install_plan;
  EXPECT_TRUE(DoTest(in, "", &install_plan));
  EXPECT_TRUE(install_plan.powerwash_required);
}

TEST_F(OmahaResponseHandlerActionTest, ChangeToLessStableChannelTest) {
  OmahaResponse in;
  in.update_exists = true;
  in.version = "a.b.c.d";
  in.packages.push_back({.payload_urls = {"https://LessStableChannelTest"},
                         .size = 15,
                         .hash = kPayloadHashHex});
  in.more_info_url = "http://more/info";

  // Create a uniquely named test directory.
  base::ScopedTempDir tempdir;
  ASSERT_TRUE(tempdir.CreateUniqueTempDir());

  OmahaRequestParams params(&fake_system_state_);
  fake_system_state_.fake_hardware()->SetIsOfficialBuild(false);
  params.set_root(tempdir.GetPath().value());
  params.set_current_channel("stable-channel");
  // The ImageProperties in Android uses prefs to store MutableImageProperties.
#ifdef __ANDROID__
  EXPECT_CALL(*fake_system_state_.mock_prefs(), SetBoolean(_, false))
      .WillOnce(Return(true));
#endif  // __ANDROID__
  EXPECT_TRUE(params.SetTargetChannel("canary-channel", false, nullptr));
  params.UpdateDownloadChannel();
  EXPECT_FALSE(params.ShouldPowerwash());

  fake_system_state_.set_request_params(&params);
  InstallPlan install_plan;
  EXPECT_TRUE(DoTest(in, "", &install_plan));
  EXPECT_FALSE(install_plan.powerwash_required);
}

TEST_F(OmahaResponseHandlerActionTest, P2PUrlIsUsedAndHashChecksMandatory) {
  OmahaResponse in;
  in.update_exists = true;
  in.version = "a.b.c.d";
  in.packages.push_back(
      {.payload_urls = {"https://would.not/cause/hash/checks"},
       .size = 12,
       .hash = kPayloadHashHex});
  in.more_info_url = "http://more/info";

  OmahaRequestParams params(&fake_system_state_);
  // We're using a real OmahaRequestParams object here so we can't mock
  // IsUpdateUrlOfficial(), but setting the update URL to the AutoUpdate test
  // server will cause IsUpdateUrlOfficial() to return true.
  params.set_update_url(constants::kOmahaDefaultAUTestURL);
  fake_system_state_.set_request_params(&params);

  EXPECT_CALL(*fake_system_state_.mock_payload_state(),
              SetUsingP2PForDownloading(true));

  string p2p_url = "http://9.8.7.6/p2p";
  EXPECT_CALL(*fake_system_state_.mock_payload_state(), GetP2PUrl())
      .WillRepeatedly(Return(p2p_url));
  EXPECT_CALL(*fake_system_state_.mock_payload_state(),
              GetUsingP2PForDownloading())
      .WillRepeatedly(Return(true));

  InstallPlan install_plan;
  EXPECT_TRUE(DoTest(in, "", &install_plan));
  EXPECT_EQ(expected_hash_, install_plan.payloads[0].hash);
  EXPECT_EQ(p2p_url, install_plan.download_url);
  EXPECT_TRUE(install_plan.hash_checks_mandatory);
}

TEST_F(OmahaResponseHandlerActionTest, RollbackTest) {
  OmahaResponse in;
  in.update_exists = true;
  in.packages.push_back({.payload_urls = {"https://RollbackTest"},
                         .size = 1,
                         .hash = kPayloadHashHex});
  in.is_rollback = true;
  in.rollback_key_version.kernel = 1;
  in.rollback_key_version.kernel = 2;
  in.rollback_key_version.firmware_key = 3;
  in.rollback_key_version.firmware = 4;

  fake_system_state_.fake_hardware()->SetMinKernelKeyVersion(0x00010002);
  fake_system_state_.fake_hardware()->SetMinFirmwareKeyVersion(0x00030004);

  OmahaRequestParams params(&fake_system_state_);
  params.set_rollback_allowed(true);

  fake_system_state_.set_request_params(&params);
  InstallPlan install_plan;
  EXPECT_TRUE(DoTest(in, "", &install_plan));
  EXPECT_TRUE(install_plan.is_rollback);
}

TEST_F(OmahaResponseHandlerActionTest, RollbackKernelVersionErrorTest) {
  OmahaResponse in;
  in.update_exists = true;
  in.packages.push_back({.payload_urls = {"https://RollbackTest"},
                         .size = 1,
                         .hash = kPayloadHashHex});
  in.is_rollback = true;
  in.rollback_key_version.kernel_key = 1;
  in.rollback_key_version.kernel = 1;  // This is lower than the minimum.
  in.rollback_key_version.firmware_key = 3;
  in.rollback_key_version.firmware = 4;

  fake_system_state_.fake_hardware()->SetMinKernelKeyVersion(0x00010002);
  fake_system_state_.fake_hardware()->SetMinFirmwareKeyVersion(0x00030004);

  OmahaRequestParams params(&fake_system_state_);
  params.set_rollback_allowed(true);

  fake_system_state_.set_request_params(&params);
  InstallPlan install_plan;
  EXPECT_FALSE(DoTest(in, "", &install_plan));
}

TEST_F(OmahaResponseHandlerActionTest, RollbackFirmwareVersionErrorTest) {
  OmahaResponse in;
  in.update_exists = true;
  in.packages.push_back({.payload_urls = {"https://RollbackTest"},
                         .size = 1,
                         .hash = kPayloadHashHex});
  in.is_rollback = true;
  in.rollback_key_version.kernel_key = 1;
  in.rollback_key_version.kernel = 2;
  in.rollback_key_version.firmware_key = 3;
  in.rollback_key_version.firmware = 3;  // This is lower than the minimum.

  fake_system_state_.fake_hardware()->SetMinKernelKeyVersion(0x00010002);
  fake_system_state_.fake_hardware()->SetMinFirmwareKeyVersion(0x00030004);

  OmahaRequestParams params(&fake_system_state_);
  params.set_rollback_allowed(true);

  fake_system_state_.set_request_params(&params);
  InstallPlan install_plan;
  EXPECT_FALSE(DoTest(in, "", &install_plan));
}

TEST_F(OmahaResponseHandlerActionTest, RollbackNotRollbackTest) {
  OmahaResponse in;
  in.update_exists = true;
  in.packages.push_back({.payload_urls = {"https://RollbackTest"},
                         .size = 1,
                         .hash = kPayloadHashHex});
  in.is_rollback = false;

  OmahaRequestParams params(&fake_system_state_);
  params.set_rollback_allowed(true);

  fake_system_state_.set_request_params(&params);
  InstallPlan install_plan;
  EXPECT_TRUE(DoTest(in, "", &install_plan));
  EXPECT_FALSE(install_plan.is_rollback);
}

TEST_F(OmahaResponseHandlerActionTest, RollbackNotAllowedTest) {
  OmahaResponse in;
  in.update_exists = true;
  in.packages.push_back({.payload_urls = {"https://RollbackTest"},
                         .size = 1,
                         .hash = kPayloadHashHex});
  in.is_rollback = true;

  OmahaRequestParams params(&fake_system_state_);
  params.set_rollback_allowed(false);

  fake_system_state_.set_request_params(&params);
  InstallPlan install_plan;
  EXPECT_FALSE(DoTest(in, "", &install_plan));
}

TEST_F(OmahaResponseHandlerActionTest, SystemVersionTest) {
  OmahaResponse in;
  in.update_exists = true;
  in.version = "a.b.c.d";
  in.system_version = "b.c.d.e";
  in.packages.push_back({.payload_urls = {"http://package/1"},
                         .size = 1,
                         .hash = kPayloadHashHex});
  in.packages.push_back({.payload_urls = {"http://package/2"},
                         .size = 2,
                         .hash = kPayloadHashHex});
  in.more_info_url = "http://more/info";
  InstallPlan install_plan;
  EXPECT_TRUE(DoTest(in, "", &install_plan));
  EXPECT_EQ(in.packages[0].payload_urls[0], install_plan.download_url);
  EXPECT_EQ(2u, install_plan.payloads.size());
  EXPECT_EQ(in.packages[0].size, install_plan.payloads[0].size);
  EXPECT_EQ(in.packages[1].size, install_plan.payloads[1].size);
  EXPECT_EQ(expected_hash_, install_plan.payloads[0].hash);
  EXPECT_EQ(expected_hash_, install_plan.payloads[1].hash);
  EXPECT_EQ(in.version, install_plan.version);
  EXPECT_EQ(in.system_version, install_plan.system_version);
}

TEST_F(OmahaResponseHandlerActionTest, TestDeferredByPolicy) {
  OmahaResponse in;
  in.update_exists = true;
  in.version = "a.b.c.d";
  in.packages.push_back({.payload_urls = {"http://foo/the_update_a.b.c.d.tgz"},
                         .size = 12,
                         .hash = kPayloadHashHex});
  // Setup the UpdateManager to disallow the update.
  FakeClock fake_clock;
  MockPolicy* mock_policy = new MockPolicy(&fake_clock);
  FakeUpdateManager* fake_update_manager =
      fake_system_state_.fake_update_manager();
  fake_update_manager->set_policy(mock_policy);
  EXPECT_CALL(*mock_policy, UpdateCanBeApplied(_, _, _, _, _))
      .WillOnce(
          DoAll(SetArgPointee<3>(ErrorCode::kOmahaUpdateDeferredPerPolicy),
                Return(EvalStatus::kSucceeded)));
  // Perform the Action. It should "fail" with kOmahaUpdateDeferredPerPolicy.
  InstallPlan install_plan;
  EXPECT_FALSE(DoTest(in, "", &install_plan));
  EXPECT_EQ(ErrorCode::kOmahaUpdateDeferredPerPolicy, action_result_code_);
  // Verify that DoTest() didn't set the output install plan.
  EXPECT_EQ("", install_plan.version);
  // Now verify the InstallPlan that was generated.
  install_plan = *delegate_.response_handler_action_install_plan_;
  EXPECT_EQ(in.packages[0].payload_urls[0], install_plan.download_url);
  EXPECT_EQ(expected_hash_, install_plan.payloads[0].hash);
  EXPECT_EQ(1U, install_plan.target_slot);
  EXPECT_EQ(in.version, install_plan.version);
}

}  // namespace chromeos_update_engine<|MERGE_RESOLUTION|>--- conflicted
+++ resolved
@@ -237,20 +237,17 @@
     in.deadline = "some-deadline";
     InstallPlan install_plan;
     fake_system_state_.fake_boot_control()->SetCurrentSlot(0);
-<<<<<<< HEAD
-    EXPECT_TRUE(DoTest(in, test_deadline_file.path(), &install_plan));
-=======
     // Because rollback happened, the deadline shouldn't be written into the
     // file.
     EXPECT_CALL(*(fake_system_state_.mock_payload_state()),
                 GetRollbackHappened())
         .WillOnce(Return(true));
-    EXPECT_TRUE(DoTest(in, test_deadline_file, &install_plan));
+    EXPECT_TRUE(DoTest(in, test_deadline_file.path(), &install_plan));
     EXPECT_EQ(in.packages[0].payload_urls[0], install_plan.download_url);
     EXPECT_EQ(expected_hash_, install_plan.payloads[0].hash);
     EXPECT_EQ(1U, install_plan.target_slot);
     string deadline;
-    EXPECT_TRUE(utils::ReadFile(test_deadline_file, &deadline));
+    EXPECT_TRUE(utils::ReadFile(test_deadline_file.path(), &deadline));
     EXPECT_TRUE(deadline.empty());
     EXPECT_EQ(in.version, install_plan.version);
   }
@@ -268,8 +265,7 @@
     EXPECT_CALL(*(fake_system_state_.mock_payload_state()),
                 GetRollbackHappened())
         .WillOnce(Return(false));
-    EXPECT_TRUE(DoTest(in, test_deadline_file, &install_plan));
->>>>>>> 20262ad1
+    EXPECT_TRUE(DoTest(in, test_deadline_file.path(), &install_plan));
     EXPECT_EQ(in.packages[0].payload_urls[0], install_plan.download_url);
     EXPECT_EQ(expected_hash_, install_plan.payloads[0].hash);
     EXPECT_EQ(1U, install_plan.target_slot);
