--- conflicted
+++ resolved
@@ -186,21 +186,9 @@
 static void SignGeneratedPayload(const string& payload_path,
                                  uint64_t* out_metadata_size) {
   string private_key_path = GetBuildArtifactsPath(kUnittestPrivateKeyPath);
-<<<<<<< HEAD
   size_t signature_size;
   ASSERT_TRUE(PayloadSigner::GetMaximumSignatureSize(private_key_path,
-                                                     &signature_size));
-  brillo::Blob hash;
-  ASSERT_TRUE(PayloadSigner::HashPayloadForSigning(
-      payload_path, {signature_size}, &hash, nullptr));
-  brillo::Blob signature;
-  ASSERT_TRUE(PayloadSigner::SignHash(hash, private_key_path, &signature));
-  ASSERT_TRUE(PayloadSigner::AddSignatureToPayload(payload_path,
-                                                   {signature_size},
-                                                   {signature},
-                                                   {},
-=======
-  int signature_size = GetSignatureSize(private_key_path);
+                                                   &signature_size));
   brillo::Blob metadata_hash, payload_hash;
   ASSERT_TRUE(PayloadSigner::HashPayloadForSigning(
       payload_path, {signature_size}, &payload_hash, &metadata_hash));
@@ -210,16 +198,15 @@
   ASSERT_TRUE(PayloadSigner::SignHash(
       metadata_hash, private_key_path, &metadata_signature));
   ASSERT_TRUE(PayloadSigner::AddSignatureToPayload(payload_path,
+                                                   {signature_size},
                                                    {payload_signature},
                                                    {metadata_signature},
->>>>>>> 694eeb0d
                                                    payload_path,
                                                    out_metadata_size));
   EXPECT_TRUE(PayloadSigner::VerifySignedPayload(
       payload_path, GetBuildArtifactsPath(kUnittestPublicKeyPath)));
 }
 
-<<<<<<< HEAD
 static void SignGeneratedShellPayloadWithKeys(
     const string& payload_path,
     const vector<string>& private_key_paths,
@@ -234,19 +221,21 @@
   }
   string signature_size_string = base::JoinString(signature_size_strings, ":");
 
-  test_utils::ScopedTempFile hash_file("hash.XXXXXX");
+  test_utils::ScopedTempFile hash_file("hash.XXXXXX"),
+      metadata_hash_file("hash.XXXXXX");
   string delta_generator_path = GetBuildArtifactsPath("delta_generator");
   ASSERT_EQ(0,
             System(base::StringPrintf(
-                "%s -in_file=%s -signature_size=%s -out_hash_file=%s",
+                 "%s -in_file=%s -signature_size=%s -out_hash_file=%s "
+                 "-out_metadata_hash_file=%s",
                 delta_generator_path.c_str(),
                 payload_path.c_str(),
                 signature_size_string.c_str(),
-                hash_file.path().c_str())));
+                hash_file.path().c_str(), metadata_hash_file.path().c_str())));
 
   // Sign the hash with all private keys.
-  vector<test_utils::ScopedTempFile> sig_files;
-  vector<string> sig_file_paths;
+  vector<test_utils::ScopedTempFile> sig_files, metadata_sig_files;
+  vector<string> sig_file_paths, metadata_sig_file_paths;
   for (const auto& key_path : private_key_paths) {
     brillo::Blob hash, signature;
     ASSERT_TRUE(utils::ReadFile(hash_file.path(), &hash));
@@ -256,17 +245,31 @@
     ASSERT_TRUE(test_utils::WriteFileVector(sig_file.path(), signature));
     sig_file_paths.push_back(sig_file.path());
     sig_files.push_back(std::move(sig_file));
+
+    brillo::Blob metadata_hash, metadata_signature;
+    ASSERT_TRUE(utils::ReadFile(metadata_hash_file.path(), &metadata_hash));
+    ASSERT_TRUE(PayloadSigner::SignHash(metadata_hash, key_path, &metadata_signature));
+
+    test_utils::ScopedTempFile metadata_sig_file("signature.XXXXXX");
+    ASSERT_TRUE(test_utils::WriteFileVector(metadata_sig_file.path(), metadata_signature));
+
+    metadata_sig_file_paths.push_back(metadata_sig_file.path());
+    metadata_sig_files.push_back(std::move(metadata_sig_file));
   }
   string sig_files_string = base::JoinString(sig_file_paths, ":");
+  string metadata_sig_files_string = base::JoinString(metadata_sig_file_paths, ":");
 
   // Add the signature to the payload.
   ASSERT_EQ(0,
             System(base::StringPrintf("%s --signature_size=%s -in_file=%s "
-                                      "-payload_signature_file=%s -out_file=%s",
+                                      "-payload_signature_file=%s "
+                                      "-metadata_signature_file=%s "
+                                      "-out_file=%s",
                                       delta_generator_path.c_str(),
                                       signature_size_string.c_str(),
                                       payload_path.c_str(),
                                       sig_files_string.c_str(),
+                                      metadata_sig_files_string.c_str(),
                                       payload_path.c_str())));
 
   int verify_result = System(base::StringPrintf("%s -in_file=%s -public_key=%s",
@@ -279,15 +282,6 @@
   } else {
     ASSERT_NE(0, verify_result);
   }
-=======
-static void SignHashToFile(const string& hash_file,
-                           const string& signature_file,
-                           const string& private_key_file) {
-  brillo::Blob hash, signature;
-  ASSERT_TRUE(utils::ReadFile(hash_file, &hash));
-  ASSERT_TRUE(PayloadSigner::SignHash(hash, private_key_file, &signature));
-  ASSERT_TRUE(test_utils::WriteFileVector(signature_file, signature));
->>>>>>> 694eeb0d
 }
 
 static void SignGeneratedShellPayload(SignatureTest signature_test,
@@ -333,7 +327,6 @@
     fclose(fprikey);
     RSA_free(rsa);
   }
-<<<<<<< HEAD
 
   vector<string> private_key_paths = {private_key_path};
   if (signature_test == kSignatureGeneratedShellRotateCl1 ||
@@ -347,77 +340,6 @@
     public_key = GetBuildArtifactsPath(kUnittestPublicKey2Path);
   } else if (signature_test == kSignatureGeneratedShellECKey) {
     public_key = GetBuildArtifactsPath(kUnittestPublicKeyECPath);
-=======
-  int signature_size = GetSignatureSize(private_key_path);
-  test_utils::ScopedTempFile payload_hash_file("hash.XXXXXX"),
-      metadata_hash_file("hash.XXXXXX");
-  string signature_size_string;
-  if (signature_test == kSignatureGeneratedShellRotateCl1 ||
-      signature_test == kSignatureGeneratedShellRotateCl2)
-    signature_size_string =
-        base::StringPrintf("%d:%d", signature_size, signature_size);
-  else
-    signature_size_string = base::StringPrintf("%d", signature_size);
-  string delta_generator_path = GetBuildArtifactsPath("delta_generator");
-  ASSERT_EQ(0,
-            System(base::StringPrintf(
-                "%s -in_file=%s -signature_size=%s -out_hash_file=%s "
-                "-out_metadata_hash_file=%s",
-                delta_generator_path.c_str(),
-                payload_path.c_str(),
-                signature_size_string.c_str(),
-                payload_hash_file.path().c_str(),
-                metadata_hash_file.path().c_str())));
-
-  // Sign the payload hash.
-  test_utils::ScopedTempFile payload_signature_file("signature.XXXXXX");
-  SignHashToFile(payload_hash_file.path(),
-                 payload_signature_file.path(),
-                 private_key_path);
-  string payload_sig_files = payload_signature_file.path();
-  // Sign the metadata hash.
-  test_utils::ScopedTempFile metadata_signature_file("signature.XXXXXX");
-  SignHashToFile(metadata_hash_file.path(),
-                 metadata_signature_file.path(),
-                 private_key_path);
-  string metadata_sig_files = metadata_signature_file.path();
-
-  test_utils::ScopedTempFile payload_signature_file2("signature.XXXXXX");
-  test_utils::ScopedTempFile metadata_signature_file2("signature.XXXXXX");
-  if (signature_test == kSignatureGeneratedShellRotateCl1 ||
-      signature_test == kSignatureGeneratedShellRotateCl2) {
-    SignHashToFile(payload_hash_file.path(),
-                   payload_signature_file2.path(),
-                   GetBuildArtifactsPath(kUnittestPrivateKey2Path));
-    SignHashToFile(metadata_hash_file.path(),
-                   metadata_signature_file2.path(),
-                   GetBuildArtifactsPath(kUnittestPrivateKey2Path));
-    // Append second sig file to first path
-    payload_sig_files += ":" + payload_signature_file2.path();
-    metadata_sig_files += ":" + metadata_signature_file2.path();
-  }
-
-  ASSERT_EQ(
-      0,
-      System(base::StringPrintf("%s -in_file=%s -payload_signature_file=%s "
-                                "-metadata_signature_file=%s -out_file=%s",
-                                delta_generator_path.c_str(),
-                                payload_path.c_str(),
-                                payload_sig_files.c_str(),
-                                metadata_sig_files.c_str(),
-                                payload_path.c_str())));
-  int verify_result = System(base::StringPrintf(
-      "%s -in_file=%s -public_key=%s -public_key_version=%d",
-      delta_generator_path.c_str(),
-      payload_path.c_str(),
-      (signature_test == kSignatureGeneratedShellRotateCl2
-           ? GetBuildArtifactsPath(kUnittestPublicKey2Path)
-           : GetBuildArtifactsPath(kUnittestPublicKeyPath))
-          .c_str(),
-      signature_test == kSignatureGeneratedShellRotateCl2 ? 2 : 1));
-  if (signature_test == kSignatureGeneratedShellBadKey) {
-    ASSERT_NE(0, verify_result);
->>>>>>> 694eeb0d
   } else {
     public_key = GetBuildArtifactsPath(kUnittestPublicKeyPath);
   }
@@ -1135,11 +1057,10 @@
      RunAsRootSmallImageSignGeneratedShellECKeyTest) {
   DoSmallImageTest(false,
                    false,
-                   false,
                    -1,
                    kSignatureGeneratedShellECKey,
                    false,
-                   kInPlaceMinorPayloadVersion);
+                   kSourceMinorPayloadVersion);
 }
 
 TEST(DeltaPerformerIntegrationTest,
