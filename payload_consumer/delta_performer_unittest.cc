//
// Copyright (C) 2012 The Android Open Source Project
//
// Licensed under the Apache License, Version 2.0 (the "License");
// you may not use this file except in compliance with the License.
// You may obtain a copy of the License at
//
//      http://www.apache.org/licenses/LICENSE-2.0
//
// Unless required by applicable law or agreed to in writing, software
// distributed under the License is distributed on an "AS IS" BASIS,
// WITHOUT WARRANTIES OR CONDITIONS OF ANY KIND, either express or implied.
// See the License for the specific language governing permissions and
// limitations under the License.
//

#include "update_engine/payload_consumer/delta_performer.h"

#include <endian.h>
#include <inttypes.h>
#include <time.h>

#include <string>
#include <vector>

#include <base/files/file_path.h>
#include <base/files/file_util.h>
#include <base/files/scoped_temp_dir.h>
#include <base/strings/string_number_conversions.h>
#include <base/strings/string_util.h>
#include <base/strings/stringprintf.h>
#include <gmock/gmock.h>
#include <google/protobuf/repeated_field.h>
#include <gtest/gtest.h>

#include "update_engine/common/constants.h"
#include "update_engine/common/fake_boot_control.h"
#include "update_engine/common/fake_hardware.h"
#include "update_engine/common/fake_prefs.h"
#include "update_engine/common/test_utils.h"
#include "update_engine/common/utils.h"
#include "update_engine/payload_consumer/mock_download_action.h"
#include "update_engine/payload_consumer/payload_constants.h"
#include "update_engine/payload_generator/bzip.h"
#include "update_engine/payload_generator/extent_ranges.h"
#include "update_engine/payload_generator/payload_file.h"
#include "update_engine/payload_generator/payload_signer.h"
#include "update_engine/update_metadata.pb.h"

namespace chromeos_update_engine {

using std::string;
using std::vector;
using test_utils::GetBuildArtifactsPath;
using test_utils::System;
using test_utils::kRandomString;
using testing::_;

extern const char* kUnittestPrivateKeyPath;
extern const char* kUnittestPublicKeyPath;

namespace {

const char kBogusMetadataSignature1[] =
    "awSFIUdUZz2VWFiR+ku0Pj00V7bPQPQFYQSXjEXr3vaw3TE4xHV5CraY3/YrZpBv"
    "J5z4dSBskoeuaO1TNC/S6E05t+yt36tE4Fh79tMnJ/z9fogBDXWgXLEUyG78IEQr"
    "YH6/eBsQGT2RJtBgXIXbZ9W+5G9KmGDoPOoiaeNsDuqHiBc/58OFsrxskH8E6vMS"
    "BmMGGk82mvgzic7ApcoURbCGey1b3Mwne/hPZ/bb9CIyky8Og9IfFMdL2uAweOIR"
    "fjoTeLYZpt+WN65Vu7jJ0cQN8e1y+2yka5112wpRf/LLtPgiAjEZnsoYpLUd7CoV"
    "pLRtClp97kN2+tXGNBQqkA==";

// Different options that determine what we should fill into the
// install_plan.metadata_signature to simulate the contents received in the
// Omaha response.
enum MetadataSignatureTest {
  kEmptyMetadataSignature,
  kInvalidMetadataSignature,
  kValidMetadataSignature,
};

// Compressed data without checksum, generated with:
// echo -n a | xz -9 --check=none | hexdump -v -e '"    " 12/1 "0x%02x, " "\n"'
const uint8_t kXzCompressedData[] = {
    0xfd, 0x37, 0x7a, 0x58, 0x5a, 0x00, 0x00, 0x00, 0xff, 0x12, 0xd9, 0x41,
    0x02, 0x00, 0x21, 0x01, 0x1c, 0x00, 0x00, 0x00, 0x10, 0xcf, 0x58, 0xcc,
    0x01, 0x00, 0x00, 0x61, 0x00, 0x00, 0x00, 0x00, 0x00, 0x01, 0x11, 0x01,
    0xad, 0xa6, 0x58, 0x04, 0x06, 0x72, 0x9e, 0x7a, 0x01, 0x00, 0x00, 0x00,
    0x00, 0x00, 0x59, 0x5a,
};

const uint8_t src_deflates[] = {
  /* raw      0  */ 0x11, 0x22,
  /* deflate  2  */ 0x63, 0x64, 0x62, 0x66, 0x61, 0x05, 0x00,
  /* raw      9  */ 0x33,
  /* deflate  10 */ 0x03, 0x00,
  /* raw      12 */
  /* deflate  12 */ 0x63, 0x04, 0x00,
  /* raw      15 */ 0x44, 0x55
};

const uint8_t dst_deflates[] = {
  /* deflate  0  */ 0x63, 0x64, 0x62, 0x66, 0x61, 0x05, 0x00,
  /* raw      7  */ 0x33, 0x66,
  /* deflate  9  */ 0x01, 0x05, 0x00, 0xFA, 0xFF, 0x01, 0x02, 0x03, 0x04, 0x05,
  /* deflate  19 */ 0x63, 0x04, 0x00
};

// To generate this patch either:
// - Use puffin/src/patching_unittest.cc:TestPatching
// Or
// - Use the following approach:
// * Make src_deflate a string of hex with only spaces. (e.g. "0XTE 0xST")
// * echo "0XTE 0xST" | xxd -r -p > src.bin
// * Find the location of deflates in src_deflates (in bytes) in the format of
//   "offset:length,...". (e.g. "2:7,10:2,12:3")
// * Do previous three steps for dst_deflates.
// * puffin --operation=puffdiff --src_file=src.bin --dst_file=dst.bin \
//   --src_deflates_byte="2:7,10:2,12:3" --dst_deflates_byte="0:7,9:10,19:3" \
//   --patch_file=patch.bin
// * hexdump -ve '"  " 12/1 "0x%02x, " "\n"' patch.bin
const uint8_t puffdiff_patch[] = {
  0x50, 0x55, 0x46, 0x31, 0x00, 0x00, 0x00, 0x51, 0x08, 0x01, 0x12, 0x27,
  0x0A, 0x04, 0x08, 0x10, 0x10, 0x32, 0x0A, 0x04, 0x08, 0x50, 0x10, 0x0A,
  0x0A, 0x04, 0x08, 0x60, 0x10, 0x12, 0x12, 0x04, 0x08, 0x10, 0x10, 0x58,
  0x12, 0x04, 0x08, 0x78, 0x10, 0x28, 0x12, 0x05, 0x08, 0xA8, 0x01, 0x10,
  0x38, 0x18, 0x1F, 0x1A, 0x24, 0x0A, 0x02, 0x10, 0x32, 0x0A, 0x04, 0x08,
  0x48, 0x10, 0x50, 0x0A, 0x05, 0x08, 0x98, 0x01, 0x10, 0x12, 0x12, 0x02,
  0x10, 0x58, 0x12, 0x04, 0x08, 0x70, 0x10, 0x58, 0x12, 0x05, 0x08, 0xC8,
  0x01, 0x10, 0x38, 0x18, 0x21, 0x42, 0x53, 0x44, 0x49, 0x46, 0x46, 0x34,
  0x30, 0x38, 0x00, 0x00, 0x00, 0x00, 0x00, 0x00, 0x00, 0x34, 0x00, 0x00,
  0x00, 0x00, 0x00, 0x00, 0x00, 0x21, 0x00, 0x00, 0x00, 0x00, 0x00, 0x00,
  0x00, 0x42, 0x5A, 0x68, 0x39, 0x31, 0x41, 0x59, 0x26, 0x53, 0x59, 0x65,
  0x29, 0x8C, 0x9B, 0x00, 0x00, 0x03, 0x60, 0x40, 0x7A, 0x0E, 0x08, 0x00,
  0x40, 0x00, 0x20, 0x00, 0x21, 0x22, 0x9A, 0x3D, 0x4F, 0x50, 0x40, 0x0C,
  0x3B, 0xC7, 0x9B, 0xB2, 0x21, 0x0E, 0xE9, 0x15, 0x98, 0x7A, 0x7C, 0x5D,
  0xC9, 0x14, 0xE1, 0x42, 0x41, 0x94, 0xA6, 0x32, 0x6C, 0x42, 0x5A, 0x68,
  0x39, 0x31, 0x41, 0x59, 0x26, 0x53, 0x59, 0xF1, 0x20, 0x5F, 0x0D, 0x00,
  0x00, 0x02, 0x41, 0x15, 0x42, 0x08, 0x20, 0x00, 0x40, 0x00, 0x00, 0x02,
  0x40, 0x00, 0x20, 0x00, 0x22, 0x3D, 0x23, 0x10, 0x86, 0x03, 0x96, 0x54,
  0x11, 0x16, 0x5F, 0x17, 0x72, 0x45, 0x38, 0x50, 0x90, 0xF1, 0x20, 0x5F,
  0x0D, 0x42, 0x5A, 0x68, 0x39, 0x31, 0x41, 0x59, 0x26, 0x53, 0x59, 0x07,
  0xD4, 0xCB, 0x6E, 0x00, 0x00, 0x00, 0x01, 0x00, 0x01, 0x00, 0x20, 0x00,
  0x21, 0x18, 0x46, 0x82, 0xEE, 0x48, 0xA7, 0x0A, 0x12, 0x00, 0xFA, 0x99,
  0x6D, 0xC0};

}  // namespace

class DeltaPerformerTest : public ::testing::Test {
 protected:
  void SetUp() override {
    install_plan_.source_slot = 0;
    install_plan_.target_slot = 1;
    EXPECT_CALL(mock_delegate_, ShouldCancel(_))
        .WillRepeatedly(testing::Return(false));
  }

  // Test helper placed where it can easily be friended from DeltaPerformer.
  void RunManifestValidation(const DeltaArchiveManifest& manifest,
                             uint64_t major_version,
                             InstallPayloadType payload_type,
                             ErrorCode expected) {
    payload_.type = payload_type;

    // The Manifest we are validating.
    performer_.manifest_.CopyFrom(manifest);
    performer_.major_payload_version_ = major_version;

    EXPECT_EQ(expected, performer_.ValidateManifest());
  }

  brillo::Blob GeneratePayload(const brillo::Blob& blob_data,
                               const vector<AnnotatedOperation>& aops,
                               bool sign_payload) {
    return GeneratePayload(blob_data, aops, sign_payload,
                           DeltaPerformer::kSupportedMajorPayloadVersion,
                           DeltaPerformer::kSupportedMinorPayloadVersion);
  }

  brillo::Blob GeneratePayload(const brillo::Blob& blob_data,
                               const vector<AnnotatedOperation>& aops,
                               bool sign_payload,
                               uint64_t major_version,
                               uint32_t minor_version) {
    string blob_path;
    EXPECT_TRUE(utils::MakeTempFile("Blob-XXXXXX", &blob_path, nullptr));
    ScopedPathUnlinker blob_unlinker(blob_path);
    EXPECT_TRUE(utils::WriteFile(blob_path.c_str(),
                                 blob_data.data(),
                                 blob_data.size()));

    PayloadGenerationConfig config;
    config.version.major = major_version;
    config.version.minor = minor_version;

    PayloadFile payload;
    EXPECT_TRUE(payload.Init(config));

    PartitionConfig old_part(kLegacyPartitionNameRoot);
    if (minor_version != kFullPayloadMinorVersion) {
      // When generating a delta payload we need to include the old partition
      // information to mark it as a delta payload.
      old_part.path = "/dev/null";
      old_part.size = 0;
    }
    PartitionConfig new_part(kLegacyPartitionNameRoot);
    new_part.path = "/dev/zero";
    new_part.size = 1234;

    payload.AddPartition(old_part, new_part, aops);

    // We include a kernel partition without operations.
    old_part.name = kLegacyPartitionNameKernel;
    new_part.name = kLegacyPartitionNameKernel;
    new_part.size = 0;
    payload.AddPartition(old_part, new_part, {});

    string payload_path;
    EXPECT_TRUE(utils::MakeTempFile("Payload-XXXXXX", &payload_path, nullptr));
    ScopedPathUnlinker payload_unlinker(payload_path);
    string private_key =
        sign_payload ? GetBuildArtifactsPath(kUnittestPrivateKeyPath) : "";
    EXPECT_TRUE(payload.WritePayload(
        payload_path, blob_path, private_key, &payload_.metadata_size));

    brillo::Blob payload_data;
    EXPECT_TRUE(utils::ReadFile(payload_path, &payload_data));
    return payload_data;
  }

  // Apply |payload_data| on partition specified in |source_path|.
  // Expect result of performer_.Write() to be |expect_success|.
  // Returns the result of the payload application.
  brillo::Blob ApplyPayload(const brillo::Blob& payload_data,
                            const string& source_path,
                            bool expect_success) {
    return ApplyPayloadToData(payload_data, source_path, brillo::Blob(),
                              expect_success);
  }

  // Apply the payload provided in |payload_data| reading from the |source_path|
  // file and writing the contents to a new partition. The existing data in the
  // new target file are set to |target_data| before applying the payload.
  // Expect result of performer_.Write() to be |expect_success|.
  // Returns the result of the payload application.
  brillo::Blob ApplyPayloadToData(const brillo::Blob& payload_data,
                                  const string& source_path,
                                  const brillo::Blob& target_data,
                                  bool expect_success) {
    string new_part;
    EXPECT_TRUE(utils::MakeTempFile("Partition-XXXXXX", &new_part, nullptr));
    ScopedPathUnlinker partition_unlinker(new_part);
    EXPECT_TRUE(utils::WriteFile(new_part.c_str(), target_data.data(),
                                 target_data.size()));

    // We installed the operations only in the rootfs partition, but the
    // delta performer needs to access all the partitions.
    fake_boot_control_.SetPartitionDevice(
        kLegacyPartitionNameRoot, install_plan_.target_slot, new_part);
    fake_boot_control_.SetPartitionDevice(
        kLegacyPartitionNameRoot, install_plan_.source_slot, source_path);
    fake_boot_control_.SetPartitionDevice(
        kLegacyPartitionNameKernel, install_plan_.target_slot, "/dev/null");
    fake_boot_control_.SetPartitionDevice(
        kLegacyPartitionNameKernel, install_plan_.source_slot, "/dev/null");

    EXPECT_EQ(expect_success,
              performer_.Write(payload_data.data(), payload_data.size()));
    EXPECT_EQ(0, performer_.Close());

    brillo::Blob partition_data;
    EXPECT_TRUE(utils::ReadFile(new_part, &partition_data));
    return partition_data;
  }

  // Calls delta performer's Write method by pretending to pass in bytes from a
  // delta file whose metadata size is actual_metadata_size and tests if all
  // checks are correctly performed if the install plan contains
  // expected_metadata_size and that the result of the parsing are as per
  // hash_checks_mandatory flag.
  void DoMetadataSizeTest(uint64_t expected_metadata_size,
                          uint64_t actual_metadata_size,
                          bool hash_checks_mandatory) {
    install_plan_.hash_checks_mandatory = hash_checks_mandatory;

    // Set a valid magic string and version number 1.
    EXPECT_TRUE(performer_.Write("CrAU", 4));
    uint64_t version = htobe64(kChromeOSMajorPayloadVersion);
    EXPECT_TRUE(performer_.Write(&version, 8));

    payload_.metadata_size = expected_metadata_size;
    ErrorCode error_code;
    // When filling in size in manifest, exclude the size of the 20-byte header.
    uint64_t size_in_manifest = htobe64(actual_metadata_size - 20);
    bool result = performer_.Write(&size_in_manifest, 8, &error_code);
    if (expected_metadata_size == actual_metadata_size ||
        !hash_checks_mandatory) {
      EXPECT_TRUE(result);
    } else {
      EXPECT_FALSE(result);
      EXPECT_EQ(ErrorCode::kDownloadInvalidMetadataSize, error_code);
    }

    EXPECT_LT(performer_.Close(), 0);
  }

  // Generates a valid delta file but tests the delta performer by suppling
  // different metadata signatures as per metadata_signature_test flag and
  // sees if the result of the parsing are as per hash_checks_mandatory flag.
  void DoMetadataSignatureTest(MetadataSignatureTest metadata_signature_test,
                               bool sign_payload,
                               bool hash_checks_mandatory) {
    // Loads the payload and parses the manifest.
    brillo::Blob payload = GeneratePayload(brillo::Blob(),
        vector<AnnotatedOperation>(), sign_payload,
        kChromeOSMajorPayloadVersion, kFullPayloadMinorVersion);

    LOG(INFO) << "Payload size: " << payload.size();

    install_plan_.hash_checks_mandatory = hash_checks_mandatory;

    MetadataParseResult expected_result, actual_result;
    ErrorCode expected_error, actual_error;

    // Fill up the metadata signature in install plan according to the test.
    switch (metadata_signature_test) {
      case kEmptyMetadataSignature:
        payload_.metadata_signature.clear();
        expected_result = MetadataParseResult::kError;
        expected_error = ErrorCode::kDownloadMetadataSignatureMissingError;
        break;

      case kInvalidMetadataSignature:
        payload_.metadata_signature = kBogusMetadataSignature1;
        expected_result = MetadataParseResult::kError;
        expected_error = ErrorCode::kDownloadMetadataSignatureMismatch;
        break;

      case kValidMetadataSignature:
      default:
        // Set the install plan's metadata size to be the same as the one
        // in the manifest so that we pass the metadata size checks. Only
        // then we can get to manifest signature checks.
        ASSERT_TRUE(PayloadSigner::GetMetadataSignature(
            payload.data(),
            payload_.metadata_size,
            GetBuildArtifactsPath(kUnittestPrivateKeyPath),
            &payload_.metadata_signature));
        EXPECT_FALSE(payload_.metadata_signature.empty());
        expected_result = MetadataParseResult::kSuccess;
        expected_error = ErrorCode::kSuccess;
        break;
    }

    // Ignore the expected result/error if hash checks are not mandatory.
    if (!hash_checks_mandatory) {
      expected_result = MetadataParseResult::kSuccess;
      expected_error = ErrorCode::kSuccess;
    }

    // Use the public key corresponding to the private key used above to
    // sign the metadata.
    string public_key_path = GetBuildArtifactsPath(kUnittestPublicKeyPath);
    EXPECT_TRUE(utils::FileExists(public_key_path.c_str()));
    performer_.set_public_key_path(public_key_path);

    // Init actual_error with an invalid value so that we make sure
    // ParsePayloadMetadata properly populates it in all cases.
    actual_error = ErrorCode::kUmaReportedMax;
    actual_result = performer_.ParsePayloadMetadata(payload, &actual_error);

    EXPECT_EQ(expected_result, actual_result);
    EXPECT_EQ(expected_error, actual_error);

    // Check that the parsed metadata size is what's expected. This test
    // implicitly confirms that the metadata signature is valid, if required.
    EXPECT_EQ(payload_.metadata_size, performer_.metadata_size_);
  }

  void SetSupportedMajorVersion(uint64_t major_version) {
    performer_.supported_major_version_ = major_version;
  }
  FakePrefs prefs_;
  InstallPlan install_plan_;
  InstallPlan::Payload payload_;
  FakeBootControl fake_boot_control_;
  FakeHardware fake_hardware_;
  MockDownloadActionDelegate mock_delegate_;
  DeltaPerformer performer_{&prefs_,
                            &fake_boot_control_,
                            &fake_hardware_,
                            &mock_delegate_,
                            &install_plan_,
                            &payload_,
                            false /* is_interactive*/};
};

TEST_F(DeltaPerformerTest, FullPayloadWriteTest) {
  payload_.type = InstallPayloadType::kFull;
  brillo::Blob expected_data = brillo::Blob(std::begin(kRandomString),
                                            std::end(kRandomString));
  expected_data.resize(4096);  // block size
  vector<AnnotatedOperation> aops;
  AnnotatedOperation aop;
  *(aop.op.add_dst_extents()) = ExtentForRange(0, 1);
  aop.op.set_data_offset(0);
  aop.op.set_data_length(expected_data.size());
  aop.op.set_type(InstallOperation::REPLACE);
  aops.push_back(aop);

  brillo::Blob payload_data = GeneratePayload(expected_data, aops, false,
      kChromeOSMajorPayloadVersion, kFullPayloadMinorVersion);

  EXPECT_EQ(expected_data, ApplyPayload(payload_data, "/dev/null", true));
}

TEST_F(DeltaPerformerTest, ShouldCancelTest) {
  payload_.type = InstallPayloadType::kFull;
  brillo::Blob expected_data = brillo::Blob(std::begin(kRandomString),
                                            std::end(kRandomString));
  expected_data.resize(4096);  // block size
  vector<AnnotatedOperation> aops;
  AnnotatedOperation aop;
  *(aop.op.add_dst_extents()) = ExtentForRange(0, 1);
  aop.op.set_data_offset(0);
  aop.op.set_data_length(expected_data.size());
  aop.op.set_type(InstallOperation::REPLACE);
  aops.push_back(aop);

  brillo::Blob payload_data = GeneratePayload(expected_data, aops, false,
      kChromeOSMajorPayloadVersion, kFullPayloadMinorVersion);

  testing::Mock::VerifyAndClearExpectations(&mock_delegate_);
  EXPECT_CALL(mock_delegate_, ShouldCancel(_))
      .WillOnce(
          testing::DoAll(testing::SetArgPointee<0>(ErrorCode::kError),
                         testing::Return(true)));

  ApplyPayload(payload_data, "/dev/null", false);
}

TEST_F(DeltaPerformerTest, ReplaceOperationTest) {
  brillo::Blob expected_data = brillo::Blob(std::begin(kRandomString),
                                            std::end(kRandomString));
  expected_data.resize(4096);  // block size
  vector<AnnotatedOperation> aops;
  AnnotatedOperation aop;
  *(aop.op.add_dst_extents()) = ExtentForRange(0, 1);
  aop.op.set_data_offset(0);
  aop.op.set_data_length(expected_data.size());
  aop.op.set_type(InstallOperation::REPLACE);
  aops.push_back(aop);

  brillo::Blob payload_data = GeneratePayload(expected_data, aops, false);

  EXPECT_EQ(expected_data, ApplyPayload(payload_data, "/dev/null", true));
}

TEST_F(DeltaPerformerTest, ReplaceBzOperationTest) {
  brillo::Blob expected_data = brillo::Blob(std::begin(kRandomString),
                                            std::end(kRandomString));
  expected_data.resize(4096);  // block size
  brillo::Blob bz_data;
  EXPECT_TRUE(BzipCompress(expected_data, &bz_data));

  vector<AnnotatedOperation> aops;
  AnnotatedOperation aop;
  *(aop.op.add_dst_extents()) = ExtentForRange(0, 1);
  aop.op.set_data_offset(0);
  aop.op.set_data_length(bz_data.size());
  aop.op.set_type(InstallOperation::REPLACE_BZ);
  aops.push_back(aop);

  brillo::Blob payload_data = GeneratePayload(bz_data, aops, false);

  EXPECT_EQ(expected_data, ApplyPayload(payload_data, "/dev/null", true));
}

TEST_F(DeltaPerformerTest, ReplaceXzOperationTest) {
  brillo::Blob xz_data(std::begin(kXzCompressedData),
                         std::end(kXzCompressedData));
  // The compressed xz data contains only a single "a", but the operation should
  // pad the rest of the two blocks with zeros.
  brillo::Blob expected_data = brillo::Blob(4096, 0);
  expected_data[0] = 'a';

  AnnotatedOperation aop;
  *(aop.op.add_dst_extents()) = ExtentForRange(0, 1);
  aop.op.set_data_offset(0);
  aop.op.set_data_length(xz_data.size());
  aop.op.set_type(InstallOperation::REPLACE_XZ);
  vector<AnnotatedOperation> aops = {aop};

  brillo::Blob payload_data = GeneratePayload(xz_data, aops, false);

  EXPECT_EQ(expected_data, ApplyPayload(payload_data, "/dev/null", true));
}

TEST_F(DeltaPerformerTest, ZeroOperationTest) {
  brillo::Blob existing_data = brillo::Blob(4096 * 10, 'a');
  brillo::Blob expected_data = existing_data;
  // Blocks 4, 5 and 7 should have zeros instead of 'a' after the operation is
  // applied.
  std::fill(expected_data.data() + 4096 * 4, expected_data.data() + 4096 * 6,
            0);
  std::fill(expected_data.data() + 4096 * 7, expected_data.data() + 4096 * 8,
            0);

  AnnotatedOperation aop;
  *(aop.op.add_dst_extents()) = ExtentForRange(4, 2);
  *(aop.op.add_dst_extents()) = ExtentForRange(7, 1);
  aop.op.set_type(InstallOperation::ZERO);
  vector<AnnotatedOperation> aops = {aop};

  brillo::Blob payload_data = GeneratePayload(brillo::Blob(), aops, false);

  EXPECT_EQ(expected_data,
            ApplyPayloadToData(payload_data, "/dev/null", existing_data, true));
}

TEST_F(DeltaPerformerTest, SourceCopyOperationTest) {
  brillo::Blob expected_data(std::begin(kRandomString),
                             std::end(kRandomString));
  expected_data.resize(4096);  // block size
  AnnotatedOperation aop;
  *(aop.op.add_src_extents()) = ExtentForRange(0, 1);
  *(aop.op.add_dst_extents()) = ExtentForRange(0, 1);
  aop.op.set_type(InstallOperation::SOURCE_COPY);
  brillo::Blob src_hash;
  EXPECT_TRUE(HashCalculator::RawHashOfData(expected_data, &src_hash));
  aop.op.set_src_sha256_hash(src_hash.data(), src_hash.size());

  brillo::Blob payload_data = GeneratePayload(brillo::Blob(), {aop}, false);

  string source_path;
  EXPECT_TRUE(utils::MakeTempFile("Source-XXXXXX",
                                  &source_path, nullptr));
  ScopedPathUnlinker path_unlinker(source_path);
  EXPECT_TRUE(utils::WriteFile(source_path.c_str(),
                               expected_data.data(),
                               expected_data.size()));

  EXPECT_EQ(expected_data, ApplyPayload(payload_data, source_path, true));
}

TEST_F(DeltaPerformerTest, PuffdiffOperationTest) {
  AnnotatedOperation aop;
  *(aop.op.add_src_extents()) = ExtentForRange(0, 1);
  *(aop.op.add_dst_extents()) = ExtentForRange(0, 1);
  brillo::Blob puffdiff_payload(std::begin(puffdiff_patch),
                                std::end(puffdiff_patch));
  aop.op.set_data_offset(0);
  aop.op.set_data_length(puffdiff_payload.size());
  aop.op.set_type(InstallOperation::PUFFDIFF);
  brillo::Blob src(std::begin(src_deflates), std::end(src_deflates));
  src.resize(4096);  // block size
  brillo::Blob src_hash;
  EXPECT_TRUE(HashCalculator::RawHashOfData(src, &src_hash));
  aop.op.set_src_sha256_hash(src_hash.data(), src_hash.size());

  brillo::Blob payload_data = GeneratePayload(puffdiff_payload, {aop}, false);

  string source_path;
  EXPECT_TRUE(utils::MakeTempFile("Source-XXXXXX", &source_path, nullptr));
  ScopedPathUnlinker path_unlinker(source_path);
  EXPECT_TRUE(utils::WriteFile(source_path.c_str(), src.data(), src.size()));

  brillo::Blob dst(std::begin(dst_deflates), std::end(dst_deflates));
  EXPECT_EQ(dst, ApplyPayload(payload_data, source_path, true));
}

TEST_F(DeltaPerformerTest, SourceHashMismatchTest) {
  brillo::Blob expected_data = {'f', 'o', 'o'};
  brillo::Blob actual_data = {'b', 'a', 'r'};
  expected_data.resize(4096);  // block size
  actual_data.resize(4096);    // block size

  AnnotatedOperation aop;
  *(aop.op.add_src_extents()) = ExtentForRange(0, 1);
  *(aop.op.add_dst_extents()) = ExtentForRange(0, 1);
  aop.op.set_type(InstallOperation::SOURCE_COPY);
  brillo::Blob src_hash;
  EXPECT_TRUE(HashCalculator::RawHashOfData(expected_data, &src_hash));
  aop.op.set_src_sha256_hash(src_hash.data(), src_hash.size());

  brillo::Blob payload_data = GeneratePayload(brillo::Blob(), {aop}, false);

  string source_path;
  EXPECT_TRUE(utils::MakeTempFile("Source-XXXXXX", &source_path, nullptr));
  ScopedPathUnlinker path_unlinker(source_path);
  EXPECT_TRUE(utils::WriteFile(source_path.c_str(), actual_data.data(),
                               actual_data.size()));

  EXPECT_EQ(actual_data, ApplyPayload(payload_data, source_path, false));
}

TEST_F(DeltaPerformerTest, ExtentsToByteStringTest) {
  uint64_t test[] = {1, 1, 4, 2, 0, 1};
  static_assert(arraysize(test) % 2 == 0, "Array size uneven");
  const uint64_t block_size = 4096;
  const uint64_t file_length = 4 * block_size - 13;

  google::protobuf::RepeatedPtrField<Extent> extents;
  for (size_t i = 0; i < arraysize(test); i += 2) {
    *(extents.Add()) = ExtentForRange(test[i], test[i + 1]);
  }

  string expected_output = "4096:4096,16384:8192,0:4083";
  string actual_output;
  EXPECT_TRUE(DeltaPerformer::ExtentsToBsdiffPositionsString(extents,
                                                             block_size,
                                                             file_length,
                                                             &actual_output));
  EXPECT_EQ(expected_output, actual_output);
}

TEST_F(DeltaPerformerTest, ValidateManifestFullGoodTest) {
  // The Manifest we are validating.
  DeltaArchiveManifest manifest;
  manifest.mutable_new_kernel_info();
  manifest.mutable_new_rootfs_info();
  manifest.set_minor_version(kFullPayloadMinorVersion);

  RunManifestValidation(manifest,
                        kChromeOSMajorPayloadVersion,
                        InstallPayloadType::kFull,
                        ErrorCode::kSuccess);
}

TEST_F(DeltaPerformerTest, ValidateManifestDeltaGoodTest) {
  // The Manifest we are validating.
  DeltaArchiveManifest manifest;
  manifest.mutable_old_kernel_info();
  manifest.mutable_old_rootfs_info();
  manifest.mutable_new_kernel_info();
  manifest.mutable_new_rootfs_info();
  manifest.set_minor_version(DeltaPerformer::kSupportedMinorPayloadVersion);

  RunManifestValidation(manifest,
                        kChromeOSMajorPayloadVersion,
                        InstallPayloadType::kDelta,
                        ErrorCode::kSuccess);
}

TEST_F(DeltaPerformerTest, ValidateManifestFullUnsetMinorVersion) {
  // The Manifest we are validating.
  DeltaArchiveManifest manifest;

  RunManifestValidation(manifest,
                        DeltaPerformer::kSupportedMajorPayloadVersion,
                        InstallPayloadType::kFull,
                        ErrorCode::kSuccess);
}

TEST_F(DeltaPerformerTest, ValidateManifestDeltaUnsetMinorVersion) {
  // The Manifest we are validating.
  DeltaArchiveManifest manifest;
  // Add an empty old_rootfs_info() to trick the DeltaPerformer into think that
  // this is a delta payload manifest with a missing minor version.
  manifest.mutable_old_rootfs_info();

  RunManifestValidation(manifest,
                        DeltaPerformer::kSupportedMajorPayloadVersion,
                        InstallPayloadType::kDelta,
                        ErrorCode::kUnsupportedMinorPayloadVersion);
}

TEST_F(DeltaPerformerTest, ValidateManifestFullOldKernelTest) {
  // The Manifest we are validating.
  DeltaArchiveManifest manifest;
  manifest.mutable_old_kernel_info();
  manifest.mutable_new_kernel_info();
  manifest.mutable_new_rootfs_info();
  manifest.set_minor_version(DeltaPerformer::kSupportedMinorPayloadVersion);

  RunManifestValidation(manifest,
                        kChromeOSMajorPayloadVersion,
                        InstallPayloadType::kFull,
                        ErrorCode::kPayloadMismatchedType);
}

TEST_F(DeltaPerformerTest, ValidateManifestFullOldRootfsTest) {
  // The Manifest we are validating.
  DeltaArchiveManifest manifest;
  manifest.mutable_old_rootfs_info();
  manifest.mutable_new_kernel_info();
  manifest.mutable_new_rootfs_info();
  manifest.set_minor_version(DeltaPerformer::kSupportedMinorPayloadVersion);

  RunManifestValidation(manifest,
                        kChromeOSMajorPayloadVersion,
                        InstallPayloadType::kFull,
                        ErrorCode::kPayloadMismatchedType);
}

TEST_F(DeltaPerformerTest, ValidateManifestFullPartitionUpdateTest) {
  // The Manifest we are validating.
  DeltaArchiveManifest manifest;
  PartitionUpdate* partition = manifest.add_partitions();
  partition->mutable_old_partition_info();
  partition->mutable_new_partition_info();
  manifest.set_minor_version(DeltaPerformer::kSupportedMinorPayloadVersion);

  RunManifestValidation(manifest,
                        kBrilloMajorPayloadVersion,
                        InstallPayloadType::kFull,
                        ErrorCode::kPayloadMismatchedType);
}

TEST_F(DeltaPerformerTest, ValidateManifestBadMinorVersion) {
  // The Manifest we are validating.
  DeltaArchiveManifest manifest;

  // Generate a bad version number.
  manifest.set_minor_version(DeltaPerformer::kSupportedMinorPayloadVersion +
                             10000);
  // Mark the manifest as a delta payload by setting old_rootfs_info.
  manifest.mutable_old_rootfs_info();

  RunManifestValidation(manifest,
                        DeltaPerformer::kSupportedMajorPayloadVersion,
                        InstallPayloadType::kDelta,
                        ErrorCode::kUnsupportedMinorPayloadVersion);
}

TEST_F(DeltaPerformerTest, ValidateManifestDowngrade) {
  // The Manifest we are validating.
  DeltaArchiveManifest manifest;

  manifest.set_minor_version(kFullPayloadMinorVersion);
  manifest.set_max_timestamp(1);
  fake_hardware_.SetBuildTimestamp(2);

  RunManifestValidation(manifest,
                        DeltaPerformer::kSupportedMajorPayloadVersion,
                        InstallPayloadType::kFull,
                        ErrorCode::kPayloadTimestampError);
}

TEST_F(DeltaPerformerTest, BrilloMetadataSignatureSizeTest) {
  unsigned int seed = time(nullptr);
  EXPECT_TRUE(performer_.Write(kDeltaMagic, sizeof(kDeltaMagic)));

  uint64_t major_version = htobe64(kBrilloMajorPayloadVersion);
  EXPECT_TRUE(performer_.Write(&major_version, 8));

<<<<<<< HEAD
  uint64_t manifest_size = 222;
  uint64_t manifest_size_be = htobe64(manifest_size);
  EXPECT_TRUE(performer_.Write(&manifest_size_be, 8));

  uint32_t metadata_signature_size = 111;
=======
  uint64_t manifest_size = rand_r(&seed) % 256;
  uint64_t manifest_size_be = htobe64(manifest_size);
  EXPECT_TRUE(performer_.Write(&manifest_size_be, 8));

  uint32_t metadata_signature_size = rand_r(&seed) % 256;
>>>>>>> f7006be5
  uint32_t metadata_signature_size_be = htobe32(metadata_signature_size);
  EXPECT_TRUE(performer_.Write(&metadata_signature_size_be, 4));

  EXPECT_LT(performer_.Close(), 0);

  EXPECT_TRUE(performer_.IsHeaderParsed());
  EXPECT_EQ(kBrilloMajorPayloadVersion, performer_.major_payload_version_);
  EXPECT_EQ(24 + manifest_size, performer_.metadata_size_);  // 4 + 8 + 8 + 4
  EXPECT_EQ(metadata_signature_size, performer_.metadata_signature_size_);
}

TEST_F(DeltaPerformerTest, BrilloParsePayloadMetadataTest) {
  brillo::Blob payload_data = GeneratePayload({}, {}, true,
                                              kBrilloMajorPayloadVersion,
                                              kSourceMinorPayloadVersion);
  install_plan_.hash_checks_mandatory = true;
  performer_.set_public_key_path(GetBuildArtifactsPath(kUnittestPublicKeyPath));
  ErrorCode error;
  EXPECT_EQ(MetadataParseResult::kSuccess,
            performer_.ParsePayloadMetadata(payload_data, &error));
  EXPECT_EQ(ErrorCode::kSuccess, error);
}

TEST_F(DeltaPerformerTest, BadDeltaMagicTest) {
  EXPECT_TRUE(performer_.Write("junk", 4));
  EXPECT_FALSE(performer_.Write("morejunk", 8));
  EXPECT_LT(performer_.Close(), 0);
}

TEST_F(DeltaPerformerTest, MissingMandatoryMetadataSizeTest) {
  DoMetadataSizeTest(0, 75456, true);
}

TEST_F(DeltaPerformerTest, MissingNonMandatoryMetadataSizeTest) {
  DoMetadataSizeTest(0, 123456, false);
}

TEST_F(DeltaPerformerTest, InvalidMandatoryMetadataSizeTest) {
  DoMetadataSizeTest(13000, 140000, true);
}

TEST_F(DeltaPerformerTest, InvalidNonMandatoryMetadataSizeTest) {
  DoMetadataSizeTest(40000, 50000, false);
}

TEST_F(DeltaPerformerTest, ValidMandatoryMetadataSizeTest) {
  DoMetadataSizeTest(85376, 85376, true);
}

TEST_F(DeltaPerformerTest, MandatoryEmptyMetadataSignatureTest) {
  DoMetadataSignatureTest(kEmptyMetadataSignature, true, true);
}

TEST_F(DeltaPerformerTest, NonMandatoryEmptyMetadataSignatureTest) {
  DoMetadataSignatureTest(kEmptyMetadataSignature, true, false);
}

TEST_F(DeltaPerformerTest, MandatoryInvalidMetadataSignatureTest) {
  DoMetadataSignatureTest(kInvalidMetadataSignature, true, true);
}

TEST_F(DeltaPerformerTest, NonMandatoryInvalidMetadataSignatureTest) {
  DoMetadataSignatureTest(kInvalidMetadataSignature, true, false);
}

TEST_F(DeltaPerformerTest, MandatoryValidMetadataSignature1Test) {
  DoMetadataSignatureTest(kValidMetadataSignature, false, true);
}

TEST_F(DeltaPerformerTest, MandatoryValidMetadataSignature2Test) {
  DoMetadataSignatureTest(kValidMetadataSignature, true, true);
}

TEST_F(DeltaPerformerTest, NonMandatoryValidMetadataSignatureTest) {
  DoMetadataSignatureTest(kValidMetadataSignature, true, false);
}

TEST_F(DeltaPerformerTest, UsePublicKeyFromResponse) {
  base::FilePath key_path;

  // The result of the GetPublicKeyResponse() method is based on three things
  //
  //  1. Whether it's an official build; and
  //  2. Whether the Public RSA key to be used is in the root filesystem; and
  //  3. Whether the response has a public key
  //
  // We test all eight combinations to ensure that we only use the
  // public key in the response if
  //
  //  a. it's not an official build; and
  //  b. there is no key in the root filesystem.

  base::ScopedTempDir temp_dir;
  ASSERT_TRUE(temp_dir.CreateUniqueTempDir());
  string non_existing_file = temp_dir.GetPath().Append("non-existing").value();
  string existing_file = temp_dir.GetPath().Append("existing").value();
  EXPECT_EQ(0, System(base::StringPrintf("touch %s", existing_file.c_str())));

  // Non-official build, non-existing public-key, key in response -> true
  fake_hardware_.SetIsOfficialBuild(false);
  performer_.public_key_path_ = non_existing_file;
<<<<<<< HEAD
  // result of 'echo "Test" | base64'
  install_plan_.public_key_rsa = "VGVzdAo=";
=======
  // This is the result of 'echo "Test" | base64' and is not meant to be a
  // valid public key, but it is valid base-64.
  constexpr char kBase64TestKey[] = "VGVzdAo=";
  install_plan_.public_key_rsa = kBase64TestKey;
>>>>>>> f7006be5
  EXPECT_TRUE(performer_.GetPublicKeyFromResponse(&key_path));
  EXPECT_FALSE(key_path.empty());
  EXPECT_EQ(unlink(key_path.value().c_str()), 0);
  // Same with official build -> false
  fake_hardware_.SetIsOfficialBuild(true);
  EXPECT_FALSE(performer_.GetPublicKeyFromResponse(&key_path));

  // Non-official build, existing public-key, key in response -> false
  fake_hardware_.SetIsOfficialBuild(false);
  performer_.public_key_path_ = existing_file;
<<<<<<< HEAD
  // result of 'echo "Test" | base64'
  install_plan_.public_key_rsa = "VGVzdAo=";
=======
  install_plan_.public_key_rsa = kBase64TestKey;
>>>>>>> f7006be5
  EXPECT_FALSE(performer_.GetPublicKeyFromResponse(&key_path));
  // Same with official build -> false
  fake_hardware_.SetIsOfficialBuild(true);
  EXPECT_FALSE(performer_.GetPublicKeyFromResponse(&key_path));

  // Non-official build, non-existing public-key, no key in response -> false
  fake_hardware_.SetIsOfficialBuild(false);
  performer_.public_key_path_ = non_existing_file;
  install_plan_.public_key_rsa = "";
  EXPECT_FALSE(performer_.GetPublicKeyFromResponse(&key_path));
  // Same with official build -> false
  fake_hardware_.SetIsOfficialBuild(true);
  EXPECT_FALSE(performer_.GetPublicKeyFromResponse(&key_path));

  // Non-official build, existing public-key, no key in response -> false
  fake_hardware_.SetIsOfficialBuild(false);
  performer_.public_key_path_ = existing_file;
  install_plan_.public_key_rsa = "";
  EXPECT_FALSE(performer_.GetPublicKeyFromResponse(&key_path));
  // Same with official build -> false
  fake_hardware_.SetIsOfficialBuild(true);
  EXPECT_FALSE(performer_.GetPublicKeyFromResponse(&key_path));

  // Non-official build, non-existing public-key, key in response
  // but invalid base64 -> false
  fake_hardware_.SetIsOfficialBuild(false);
  performer_.public_key_path_ = non_existing_file;
  install_plan_.public_key_rsa = "not-valid-base64";
  EXPECT_FALSE(performer_.GetPublicKeyFromResponse(&key_path));
}

TEST_F(DeltaPerformerTest, ConfVersionsMatch) {
  // Test that the versions in update_engine.conf that is installed to the
  // image match the supported delta versions in the update engine.
  uint32_t minor_version;
  brillo::KeyValueStore store;
  EXPECT_TRUE(store.Load(GetBuildArtifactsPath().Append("update_engine.conf")));
  EXPECT_TRUE(utils::GetMinorVersion(store, &minor_version));
  EXPECT_EQ(DeltaPerformer::kSupportedMinorPayloadVersion, minor_version);

  string major_version_str;
  uint64_t major_version;
  EXPECT_TRUE(store.GetString("PAYLOAD_MAJOR_VERSION", &major_version_str));
  EXPECT_TRUE(base::StringToUint64(major_version_str, &major_version));
  EXPECT_EQ(DeltaPerformer::kSupportedMajorPayloadVersion, major_version);
}

}  // namespace chromeos_update_engine<|MERGE_RESOLUTION|>--- conflicted
+++ resolved
@@ -743,19 +743,11 @@
   uint64_t major_version = htobe64(kBrilloMajorPayloadVersion);
   EXPECT_TRUE(performer_.Write(&major_version, 8));
 
-<<<<<<< HEAD
-  uint64_t manifest_size = 222;
-  uint64_t manifest_size_be = htobe64(manifest_size);
-  EXPECT_TRUE(performer_.Write(&manifest_size_be, 8));
-
-  uint32_t metadata_signature_size = 111;
-=======
   uint64_t manifest_size = rand_r(&seed) % 256;
   uint64_t manifest_size_be = htobe64(manifest_size);
   EXPECT_TRUE(performer_.Write(&manifest_size_be, 8));
 
   uint32_t metadata_signature_size = rand_r(&seed) % 256;
->>>>>>> f7006be5
   uint32_t metadata_signature_size_be = htobe32(metadata_signature_size);
   EXPECT_TRUE(performer_.Write(&metadata_signature_size_be, 4));
 
@@ -857,15 +849,10 @@
   // Non-official build, non-existing public-key, key in response -> true
   fake_hardware_.SetIsOfficialBuild(false);
   performer_.public_key_path_ = non_existing_file;
-<<<<<<< HEAD
-  // result of 'echo "Test" | base64'
-  install_plan_.public_key_rsa = "VGVzdAo=";
-=======
   // This is the result of 'echo "Test" | base64' and is not meant to be a
   // valid public key, but it is valid base-64.
   constexpr char kBase64TestKey[] = "VGVzdAo=";
   install_plan_.public_key_rsa = kBase64TestKey;
->>>>>>> f7006be5
   EXPECT_TRUE(performer_.GetPublicKeyFromResponse(&key_path));
   EXPECT_FALSE(key_path.empty());
   EXPECT_EQ(unlink(key_path.value().c_str()), 0);
@@ -876,12 +863,7 @@
   // Non-official build, existing public-key, key in response -> false
   fake_hardware_.SetIsOfficialBuild(false);
   performer_.public_key_path_ = existing_file;
-<<<<<<< HEAD
-  // result of 'echo "Test" | base64'
-  install_plan_.public_key_rsa = "VGVzdAo=";
-=======
   install_plan_.public_key_rsa = kBase64TestKey;
->>>>>>> f7006be5
   EXPECT_FALSE(performer_.GetPublicKeyFromResponse(&key_path));
   // Same with official build -> false
   fake_hardware_.SetIsOfficialBuild(true);
